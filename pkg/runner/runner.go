--- conflicted
+++ resolved
@@ -171,7 +171,6 @@
 // runMassdns runs the massdns tool on the list of inputs
 func (r *Runner) runMassdns(inputFile string) {
 	massdns, err := massdns.New(massdns.Config{
-<<<<<<< HEAD
 		Domain:           r.options.Domain,
 		Retries:          r.options.Retries,
 		MassdnsPath:      r.options.MassdnsPath,
@@ -184,20 +183,6 @@
 		Json:             r.options.Json,
 		MassdnsRaw:       r.options.MassdnsRaw,
 		StrictWildcard:   r.options.StrictWildcard,
-=======
-		Domain:             r.options.Domain,
-		Retries:            r.options.Retries,
-		MassdnsPath:        r.options.MassdnsPath,
-		Threads:            r.options.Threads,
-		WildcardsThreads:   r.options.WildcardThreads,
-		InputFile:          inputFile,
-		ResolversFile:      r.options.ResolversFile,
-		TempDir:            r.tempDir,
-		OutputFile:         r.options.Output,
-		MassdnsRaw:         r.options.MassdnsRaw,
-		StrictWildcard:     r.options.StrictWildcard,
-		WildcardOutputFile: r.options.WildcardOutputFile,
->>>>>>> 8047da92
 	})
 	if err != nil {
 		gologger.Error().Msgf("Could not create massdns client: %s\n", err)
