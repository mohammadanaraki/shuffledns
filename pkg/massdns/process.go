package massdns

import (
	"bufio"
	"bytes"
	"encoding/json"
	"errors"
	"fmt"
	"os"
	"os/exec"
	"path/filepath"
	"strconv"
	"strings"
	"time"

	"github.com/projectdiscovery/gologger"
	"github.com/projectdiscovery/shuffledns/internal/store"
	"github.com/projectdiscovery/shuffledns/pkg/parser"
	"github.com/remeh/sizedwaitgroup"
	"github.com/rs/xid"
)

// Process runs the actual enumeration process returning a file
func (c *Client) Process() error {
	// Process a created list or the massdns input
	inputFile := c.config.InputFile
	if c.config.MassdnsRaw != "" {
		inputFile = c.config.MassdnsRaw
	}

	// Check for blank input file or non-existent input file
	blank, err := IsBlankFile(inputFile)
	if err != nil {
		return err
	}
	if blank {
		return errors.New("blank input file specified")
	}

	// Create a store for storing ip metadata
	shstore := store.New()
	defer shstore.Close()

	// Set the correct target file
	massDNSOutput := filepath.Join(c.config.TempDir, xid.New().String())
	if c.config.MassdnsRaw != "" {
		massDNSOutput = c.config.MassdnsRaw
	}

	// Check if we need to run massdns
	if c.config.MassdnsRaw == "" {
		// Create a temporary file for the massdns output
		gologger.Info().Msgf("Creating temporary massdns output file: %s\n", massDNSOutput)
		err = c.runMassDNS(massDNSOutput, shstore)
		if err != nil {
			return fmt.Errorf("could not execute massdns: %w", err)
		}
	}

	gologger.Info().Msgf("Started parsing massdns output\n")

	err = c.parseMassDNSOutput(massDNSOutput, shstore)
	if err != nil {
		return fmt.Errorf("could not parse massdns output: %w", err)
	}

<<<<<<< HEAD
	gologger.Infof("Massdns output parsing completed\n")
=======
	gologger.Info().Msgf("Massdns output parsing compeleted\n")
>>>>>>> 8047da92

	// Perform wildcard filtering only if domain name has been specified
	if c.config.Domain != "" {
		gologger.Info().Msgf("Started removing wildcards records\n")
		err = c.filterWildcards(shstore)
		if err != nil {
			return fmt.Errorf("could not parse massdns output: %w", err)
		}
		gologger.Info().Msgf("Wildcard removal completed\n")
	}

	gologger.Info().Msgf("Finished enumeration, started writing output\n")

	// Write the final elaborated list out
	return c.writeOutput(shstore)
}

func (c *Client) runMassDNS(output string, store *store.Store) error {
	if c.config.Domain != "" {
		gologger.Info().Msgf("Executing massdns on %s\n", c.config.Domain)
	} else {
		gologger.Info().Msgf("Executing massdns\n")
	}
	now := time.Now()
	// Run the command on a temp file and wait for the output
	cmd := exec.Command(c.config.MassdnsPath, []string{"-r", c.config.ResolversFile, "-o", "Snl", "-t", "A", c.config.InputFile, "-w", output, "-s", strconv.Itoa(c.config.Threads)}...)
	var stderr bytes.Buffer
	cmd.Stderr = &stderr
	err := cmd.Run()
	if err != nil {
		return fmt.Errorf("could not execute massdns: %w\ndetailed error: %s", err, stderr.String())
	}
	gologger.Info().Msgf("Massdns execution took %s\n", time.Since(now))
	return nil
}

func (c *Client) parseMassDNSOutput(output string, store *store.Store) error {
	massdnsOutput, err := os.Open(output)
	if err != nil {
		return fmt.Errorf("could not open massdns output file: %w", err)
	}
	defer massdnsOutput.Close()

	// at first we need the full structure in memory to elaborate it in parallell
	err = parser.Parse(massdnsOutput, func(domain string, ip []string) {
		for _, ip := range ip {
			// Check if ip exists in the store. If not,
			// add the ip to the map and continue with the next ip.
			if !store.Exists(ip) {
				store.New(ip, domain)
				continue
			}

			// Get the IP meta-information from the store.
			record := store.Get(ip)

			// Put the new hostname and increment the counter by 1.
			record.Hostnames[domain] = struct{}{}
			record.Counter++
		}
	})

	if err != nil {
		return fmt.Errorf("could not parse massdns output: %w", err)
	}

	return nil
}

func (c *Client) filterWildcards(st *store.Store) error {
	// Start to work in parallel on wildcards
	wildcardWg := sizedwaitgroup.New(c.config.WildcardsThreads)

	for _, record := range st.IP {
		// We've stumbled upon a wildcard, just ignore it.
		c.wildcardIPMutex.Lock()
		if _, ok := c.wildcardIPMap[record.IP]; ok {
			c.wildcardIPMutex.Unlock()
			continue
		}
		c.wildcardIPMutex.Unlock()

		// Perform wildcard detection on the ip, if an IP is found in the wildcard
		// we add it to the wildcard map so that further runs don't require such filtering again.
		if record.Counter >= 5 || c.config.StrictWildcard {
			wildcardWg.Add()
			go func(record *store.IPMeta) {
				defer wildcardWg.Done()

				for host := range record.Hostnames {
					isWildcard, ips := c.wildcardResolver.LookupHost(host)
					if len(ips) > 0 {
						c.wildcardIPMutex.Lock()
						for ip := range ips {
							// we add the single ip to the wildcard list
							c.wildcardIPMap[ip] = struct{}{}
						}
						c.wildcardIPMutex.Unlock()
					}

					if isWildcard {
						c.wildcardIPMutex.Lock()
						// we also mark the original ip as wildcard, since at least once it resolved to this host
						c.wildcardIPMap[record.IP] = struct{}{}
						c.wildcardIPMutex.Unlock()
						break
					}
				}
			}(record)
		}
	}

	wildcardWg.Wait()

	// drop all wildcard from the store
	for wildcardIP := range c.wildcardIPMap {
		st.Delete(wildcardIP)
	}

	return nil
}

func (c *Client) writeOutput(store *store.Store) error {
	// Write the unique deduplicated output to the file or stdout
	// depending on what the user has asked.
	var output *os.File
	var w *bufio.Writer
	var err error

	if c.config.OutputFile != "" {
		output, err = os.Create(c.config.OutputFile)
		if err != nil {
			return fmt.Errorf("could not create massdns output file: %v", err)
		}
		w = bufio.NewWriter(output)
	}
	buffer := &strings.Builder{}

	uniqueMap := make(map[string]struct{})

	for _, record := range store.IP {
		for hostname := range record.Hostnames {
			// Skip if we already printed this subdomain once
			if _, ok := uniqueMap[hostname]; ok {
				continue
			}
			uniqueMap[hostname] = struct{}{}

			if c.config.Json {
				rawJson := fmt.Sprintf(`{"hostname": "%s"}`, hostname)
				var raw map[string]interface{}

				if err := json.Unmarshal([]byte(rawJson), &raw); err != nil {
					return fmt.Errorf("could not unmarshal output as ndjson: %v", err)
				}

				hostnameJson, err := json.Marshal(raw)
				if err != nil {
					return fmt.Errorf("could not marshal output as ndjson: %v", err)
				}

				buffer.WriteString(string(hostnameJson))
				buffer.WriteString("\n")
			} else {
				buffer.WriteString(hostname)
				buffer.WriteString("\n")
			}

			data := buffer.String()

			if output != nil {
				_, _ = w.WriteString(data)
			}
			gologger.Silent().Msgf("%s", data)
			buffer.Reset()
		}
	}

	// Close the files and return
	if output != nil {
		w.Flush()
		output.Close()
	}
	return nil
}<|MERGE_RESOLUTION|>--- conflicted
+++ resolved
@@ -64,11 +64,7 @@
 		return fmt.Errorf("could not parse massdns output: %w", err)
 	}
 
-<<<<<<< HEAD
 	gologger.Infof("Massdns output parsing completed\n")
-=======
-	gologger.Info().Msgf("Massdns output parsing compeleted\n")
->>>>>>> 8047da92
 
 	// Perform wildcard filtering only if domain name has been specified
 	if c.config.Domain != "" {
